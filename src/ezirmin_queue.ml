--- conflicted
+++ resolved
@@ -580,17 +580,14 @@
   include Repo
 
   let init ?root ?bare () =
-<<<<<<< HEAD
     Q.AORepo.init ?root ?bare () >>= fun repo ->
     Q.AORepo.get_branch repo "internal" >>= fun ib ->
     Q.updater := (fun k v ->
       let fname = String.sub (Irmin.Hash.SHA1.to_hum k) 0 7 in
       Q.AORepo.Store.update (ib ("add " ^ fname)) [fname] v);
-=======
     let module C = Irmin.Private.Conf in
     let config = C.add C.empty C.root root in
     Q.Store.config := Some config;
->>>>>>> ab1bd5eb
     init ?root ?bare ()
 
   type elt = V.t
